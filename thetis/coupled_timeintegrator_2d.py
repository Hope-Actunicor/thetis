"""
Time integrators for solving coupled shallow water equations with one tracer.
"""
from __future__ import absolute_import
from .utility import *
from . import timeintegrator
from .log import *
from abc import ABCMeta


class CoupledTimeIntegrator2D(timeintegrator.TimeIntegratorBase):
    """
    Base class of time integrator for coupled shallow water and tracer equations
    """
    __metaclass__ = ABCMeta

    def swe_integrator(self):
        """time integrator for the shallow water equations"""
        pass

    def tracer_integrator(self):
        """time integrator for the tracer equation"""
        pass

    def __init__(self, solver):
        """
        :arg solver: :class:`.FlowSolver` object
        """
        self.solver = solver
        self.options = solver.options
        self.fields = solver.fields
        self.timesteppers = AttrDict()
        print_output('Coupled time integrator: {:}'.format(self.__class__.__name__))
        print_output('  Shallow Water time integrator: {:}'.format(self.swe_integrator.__name__))
        print_output('  Tracer time integrator: {:}'.format(self.tracer_integrator.__name__))
        self._initialized = False

        self._create_integrators()

<<<<<<< HEAD
    def _create_swe_integrator(self):
        """
        Create time integrator for 2D system
        """
        solver = self.solver
        fields = {
            'linear_drag_coefficient': self.options.linear_drag_coefficient,
            'quadratic_drag_coefficient': self.options.quadratic_drag_coefficient,
            'manning_drag_coefficient': self.options.manning_drag_coefficient,
            'viscosity_h': self.options.horizontal_viscosity,
            'lax_friedrichs_velocity_scaling_factor': self.options.lax_friedrichs_velocity_scaling_factor,
            'coriolis': self.options.coriolis_frequency,
            'wind_stress': self.options.wind_stress,
            'atmospheric_pressure': self.options.atmospheric_pressure,
            'momentum_source': self.options.momentum_source_2d,
            'volume_source': self.options.volume_source_2d, }

        if issubclass(self.swe_integrator, timeintegrator.CrankNicolson):
            self.timesteppers.swe2d = self.swe_integrator(
                solver.eq_sw, self.fields.solution_2d,
                fields, solver.dt,
                bnd_conditions=solver.bnd_functions['shallow_water'],
                solver_parameters=self.options.timestepper_options.solver_parameters,
                semi_implicit=self.options.timestepper_options.use_semi_implicit_linearization,
                theta=self.options.timestepper_options.implicitness_theta)
        else:
            self.timesteppers.swe2d = self.swe_integrator(solver.eq_sw, self.fields.solution_2d,
                                                          fields, solver.dt,
                                                          bnd_conditions=solver.bnd_functions['shallow_water'],
                                                          solver_parameters=self.options.timestepper_options.solver_parameters)

    def _create_tracer_integrator(self):
        """
        Create time integrator for tracer equation
        """
        solver = self.solver

        if self.solver.options.solve_tracer:
            uv, elev = self.fields.solution_2d.split()
            fields = {'elev_2d': elev,
                      'uv_2d': uv,
                      'diffusivity_h': self.options.horizontal_diffusivity,
                      'source': self.options.tracer_source_2d,
                      'lax_friedrichs_tracer_scaling_factor': self.options.lax_friedrichs_tracer_scaling_factor,
                      'tracer_advective_velocity_factor': self.options.tracer_advective_velocity_factor,
                      }
            if issubclass(self.tracer_integrator, timeintegrator.CrankNicolson):
                self.timesteppers.tracer = self.tracer_integrator(solver.eq_tracer, solver.fields.tracer_2d,
                                                                  fields, solver.dt, bnd_conditions=solver.bnd_functions['tracer'],
                                                                  solver_parameters=self.options.timestepper_options.solver_parameters_tracer,
                                                                  semi_implicit=self.options.timestepper_options.use_semi_implicit_linearization,
                                                                  theta=self.options.timestepper_options.implicitness_theta)
            elif issubclass(self.tracer_integrator, timeintegrator.SteadyState):
                self.timesteppers.tracer = self.tracer_integrator(solver.eq_tracer, solver.fields.tracer_2d,
                                                                  fields, solver.dt, bnd_conditions=solver.bnd_functions['tracer'],
                                                                  solver_parameters=self.options.timestepper_options.solver_parameters_tracer)
            else:
                raise NotImplementedError("Tracer equation is currently only implemented for the CrankNicolson and SteadyState timestepper schemes")

=======
>>>>>>> 9cf9bfda
    def _create_integrators(self):
        """
        Creates all time integrators with the correct arguments
        """
        self.timesteppers.swe2d = self.solver.get_swe_timestepper(self.swe_integrator)
        if self.solver.options.solve_tracer:
            self.timesteppers.tracer = self.solver.get_tracer_timestepper(self.tracer_integrator)
        self.cfl_coeff_2d = min(self.timesteppers.swe2d.cfl_coeff, self.timesteppers.tracer.cfl_coeff)

    def set_dt(self, dt):
        """
        Set time step for the coupled time integrator

        :arg float dt: Time step.
        """
        for stepper in sorted(self.timesteppers):
            self.timesteppers[stepper].set_dt(dt)

    def initialize(self, solution2d):
        """
        Assign initial conditions to all necessary fields

        Initial conditions are read from :attr:`fields` dictionary.
        """

        # solution2d is only provided to make a timeintegrator of just the swe
        # compatible with the 2d coupled timeintegrator
        assert solution2d == self.fields.solution_2d

        self.timesteppers.swe2d.initialize(self.fields.solution_2d)
        if self.options.solve_tracer:
            self.timesteppers.tracer.initialize(self.fields.tracer_2d)

        self._initialized = True

    def advance(self, t, update_forcings=None):
        if not self.options.tracer_only:
            self.timesteppers.swe2d.advance(t, update_forcings=update_forcings)
        self.timesteppers.tracer.advance(t, update_forcings=update_forcings)
        if self.options.use_limiter_for_tracers:
            self.solver.tracer_limiter.apply(self.fields.tracer_2d)


class CoupledMatchingTimeIntegrator2D(CoupledTimeIntegrator2D):
    def __init__(self, solver, integrator):
        self.swe_integrator = integrator
        self.tracer_integrator = integrator
        super(CoupledMatchingTimeIntegrator2D, self).__init__(solver)


class CoupledCrankEuler2D(CoupledTimeIntegrator2D):
    swe_integrator = timeintegrator.CrankNicolson
    tracer_integrator = timeintegrator.ForwardEuler


class CoupledSteadyState2D(CoupledTimeIntegrator2D):
    swe_integrator = timeintegrator.SteadyState
    tracer_integrator = timeintegrator.SteadyState<|MERGE_RESOLUTION|>--- conflicted
+++ resolved
@@ -37,68 +37,6 @@
 
         self._create_integrators()
 
-<<<<<<< HEAD
-    def _create_swe_integrator(self):
-        """
-        Create time integrator for 2D system
-        """
-        solver = self.solver
-        fields = {
-            'linear_drag_coefficient': self.options.linear_drag_coefficient,
-            'quadratic_drag_coefficient': self.options.quadratic_drag_coefficient,
-            'manning_drag_coefficient': self.options.manning_drag_coefficient,
-            'viscosity_h': self.options.horizontal_viscosity,
-            'lax_friedrichs_velocity_scaling_factor': self.options.lax_friedrichs_velocity_scaling_factor,
-            'coriolis': self.options.coriolis_frequency,
-            'wind_stress': self.options.wind_stress,
-            'atmospheric_pressure': self.options.atmospheric_pressure,
-            'momentum_source': self.options.momentum_source_2d,
-            'volume_source': self.options.volume_source_2d, }
-
-        if issubclass(self.swe_integrator, timeintegrator.CrankNicolson):
-            self.timesteppers.swe2d = self.swe_integrator(
-                solver.eq_sw, self.fields.solution_2d,
-                fields, solver.dt,
-                bnd_conditions=solver.bnd_functions['shallow_water'],
-                solver_parameters=self.options.timestepper_options.solver_parameters,
-                semi_implicit=self.options.timestepper_options.use_semi_implicit_linearization,
-                theta=self.options.timestepper_options.implicitness_theta)
-        else:
-            self.timesteppers.swe2d = self.swe_integrator(solver.eq_sw, self.fields.solution_2d,
-                                                          fields, solver.dt,
-                                                          bnd_conditions=solver.bnd_functions['shallow_water'],
-                                                          solver_parameters=self.options.timestepper_options.solver_parameters)
-
-    def _create_tracer_integrator(self):
-        """
-        Create time integrator for tracer equation
-        """
-        solver = self.solver
-
-        if self.solver.options.solve_tracer:
-            uv, elev = self.fields.solution_2d.split()
-            fields = {'elev_2d': elev,
-                      'uv_2d': uv,
-                      'diffusivity_h': self.options.horizontal_diffusivity,
-                      'source': self.options.tracer_source_2d,
-                      'lax_friedrichs_tracer_scaling_factor': self.options.lax_friedrichs_tracer_scaling_factor,
-                      'tracer_advective_velocity_factor': self.options.tracer_advective_velocity_factor,
-                      }
-            if issubclass(self.tracer_integrator, timeintegrator.CrankNicolson):
-                self.timesteppers.tracer = self.tracer_integrator(solver.eq_tracer, solver.fields.tracer_2d,
-                                                                  fields, solver.dt, bnd_conditions=solver.bnd_functions['tracer'],
-                                                                  solver_parameters=self.options.timestepper_options.solver_parameters_tracer,
-                                                                  semi_implicit=self.options.timestepper_options.use_semi_implicit_linearization,
-                                                                  theta=self.options.timestepper_options.implicitness_theta)
-            elif issubclass(self.tracer_integrator, timeintegrator.SteadyState):
-                self.timesteppers.tracer = self.tracer_integrator(solver.eq_tracer, solver.fields.tracer_2d,
-                                                                  fields, solver.dt, bnd_conditions=solver.bnd_functions['tracer'],
-                                                                  solver_parameters=self.options.timestepper_options.solver_parameters_tracer)
-            else:
-                raise NotImplementedError("Tracer equation is currently only implemented for the CrankNicolson and SteadyState timestepper schemes")
-
-=======
->>>>>>> 9cf9bfda
     def _create_integrators(self):
         """
         Creates all time integrators with the correct arguments
